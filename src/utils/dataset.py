# -*- coding: utf-8 -*-

import csv
import glob
import logging
import time
import queue
import struct
import numpy as np
import logging
import tensorflow as tf
from random import shuffle
from threading import Thread
from tensorflow.core.example import example_pb2

from utils import utils
from utils import config

import random
random.seed(1234)


# <s> and </s> are used in the data files to segment the abstracts into sentences. They don't receive vocab ids.
SENTENCE_STA = '<s>'
SENTENCE_END = '</s>'

PAD_TOKEN = '[PAD]'  # This has a vocab id, which is used to pad the encoder input, decoder input and target sequence
UNK_TOKEN = '[UNK]'  # This has a vocab id, which is used to represent out-of-vocabulary words
BOS_TOKEN = '[BOS]'  # This has a vocab id, which is used at the start of every decoder input sequence
EOS_TOKEN = '[EOS]'  # This has a vocab id, which is used at the end of untruncated target sequences
# Note: none of <s>, </s>, [PAD], [UNK], [START], [STOP] should appear in the vocab file.


class Vocab(object):

    def __init__(self, file, max_size):
        self.word2idx = {}
        self.idx2word = {}
        self.count = 0     # keeps track of total number of words in the Vocab

        # [UNK], [PAD], [BOS] and [EOS] get the ids 0,1,2,3.
        for w in [UNK_TOKEN, PAD_TOKEN, BOS_TOKEN, EOS_TOKEN]:
            self.word2idx[w] = self.count
            self.idx2word[self.count] = w
            self.count += 1

        # Read the vocab file and add words up to max_size
        with open(file, 'r') as fin:
            for line in fin:
                items = line.split()
                if len(items) != 2:
                    print('Warning: incorrectly formatted line in vocabulary file: %s' % line.strip())
                    continue
                w = items[0]
                if w in [SENTENCE_STA, SENTENCE_END, UNK_TOKEN, PAD_TOKEN, BOS_TOKEN, EOS_TOKEN]:
                    raise Exception(
                        '<s>, </s>, [UNK], [PAD], [BOS] and [EOS] shouldn\'t be in the vocab file, but %s is' % w)
                if w in self.word2idx:
                    raise Exception('Duplicated word in vocabulary file: %s' % w)
                self.word2idx[w] = self.count
                self.idx2word[self.count] = w
                self.count += 1
                if max_size != 0 and self.count >= max_size:
                    break
        print("Finished constructing vocabulary of %i total words. Last word added: %s" % (
          self.count, self.idx2word[self.count - 1]))

    def word2id(self, word):
        if word not in self.word2idx:
            return self.word2idx[UNK_TOKEN]
        return self.word2idx[word]

    def id2word(self, word_id):
        if word_id not in self.idx2word:
            raise ValueError('Id not found in vocab: %d' % word_id)
        return self.idx2word[word_id]

    def size(self):
        return self.count

    def write_metadata(self, path):
        print( "Writing word embedding metadata file to %s..." % (path))
        with open(path, "w") as f:
            fieldnames = ['word']
            writer = csv.DictWriter(f, delimiter="\t", fieldnames=fieldnames)
            for i in range(self.size()):
                writer.writerow({"word": self.idx2word[i]})

class Example(object):
    # TODO this is where we would add tokens for use in the charlm embeddings 
    # Batches are made up of examples
    # see Batch() object. 
    def __init__(self, article, abstract_sentences, vocab):
        # Get ids of special tokens
        bos_decoding = vocab.word2id(BOS_TOKEN)
        eos_decoding = vocab.word2id(EOS_TOKEN)

        # Process the article
        article_words = article.decode().split()
        if len(article_words) > config.max_enc_steps:
            article_words = article_words[:config.max_enc_steps]
        self.enc_len = len(article_words)  # store the length after truncation but before padding
        self.enc_inp = [vocab.word2id(w) for w in
                          article_words]   # list of word ids; OOVs are represented by the id for UNK token

        # Process the abstract
        abstract = ' '.encode().join(abstract_sentences).decode()
        abstract_words = abstract.split()  # list of strings
        abs_ids = [vocab.word2id(w) for w in
                   abstract_words]         # list of word ids; OOVs are represented by the id for UNK token

        # Get the decoder input sequence and target sequence
        self.dec_inp, self.tgt = self.get_dec_seq(abs_ids, config.max_dec_steps, bos_decoding, eos_decoding)
        self.dec_len = len(self.dec_inp)

        # If using pointer-generator mode, we need to store some extra info
        if config.pointer_gen:
            # Store a version of the enc_input where in-article OOVs are represented by their temporary OOV id;
            # also store the in-article OOVs words themselves
            self.enc_inp_extend_vocab, self.article_oovs = utils.article2ids(article_words, vocab)

            # Get a verison of the reference summary where in-article OOVs are represented by their temporary article OOV id
            abs_ids_extend_vocab = utils.abstract2ids(abstract_words, vocab, self.article_oovs)

            # Overwrite decoder target sequence so it uses the temp article OOV ids
            _, self.tgt = self.get_dec_seq(abs_ids_extend_vocab, config.max_dec_steps, bos_decoding, eos_decoding)

        # Store the original strings
        self.original_article = article
        self.original_abstract = abstract
        self.original_abstract_sents = abstract_sentences

    def get_dec_seq(self, sequence, max_len, start_id, stop_id):
        src = [start_id] + sequence[:]
        tgt = sequence[:]
        if len(src) > max_len:   # truncate
            src = src[:max_len]
            tgt = tgt[:max_len]  # no end_token
        else:  # no truncation
            tgt.append(stop_id)  # end token
        assert len(src) == len(tgt)
        return src, tgt

    def pad_enc_seq(self, max_len, pad_id):
        while len(self.enc_inp) < max_len:
            self.enc_inp.append(pad_id)
        if config.pointer_gen:
            while len(self.enc_inp_extend_vocab) < max_len:
                self.enc_inp_extend_vocab.append(pad_id)

    def pad_dec_seq(self, max_len, pad_id):
        while len(self.dec_inp) < max_len:
            self.dec_inp.append(pad_id)
        while len(self.tgt) < max_len:
            self.tgt.append(pad_id)


class Batch(object):

    # TODO This is used as input to the model in train.py
    def __init__(self, example_list, vocab, batch_size):
        self.batch_size = batch_size
        self.pad_id = vocab.word2id(PAD_TOKEN)  # id of the PAD token used to pad sequences
        self.init_encoder_seq(example_list)  # initialize the input to the encoder
        self.init_decoder_seq(example_list)  # initialize the input and targets for the decoder
        self.store_orig_strings(example_list)  # store the original strings

    def init_encoder_seq(self, example_list):
        # Determine the maximum length of the encoder input sequence in this batch
        max_enc_seq_len = max([ex.enc_len for ex in example_list])

        # Pad the encoder input sequences up to the length of the longest sequence
        for ex in example_list:
            ex.pad_enc_seq(max_enc_seq_len, self.pad_id)

        # Initialize the numpy arrays
        # Note: our enc_batch can have different length (second dimension) for each batch because we use dynamic_rnn for the encoder.
        self.enc_batch = np.zeros((self.batch_size, max_enc_seq_len), dtype=np.int32)
        self.enc_lens = np.zeros((self.batch_size), dtype=np.int32)
        self.enc_padding_mask = np.zeros((self.batch_size, max_enc_seq_len), dtype=np.float32)

        # Fill in the numpy arrays
        for i, ex in enumerate(example_list):
            self.enc_batch[i, :] = ex.enc_inp[:]
            self.enc_lens[i] = ex.enc_len
            for j in range(ex.enc_len):
                self.enc_padding_mask[i][j] = 1

        # For pointer-generator mode, need to store some extra info
        if config.pointer_gen:
            # Determine the max number of in-article OOVs in this batch
            self.max_art_oovs = max([len(ex.article_oovs) for ex in example_list])
            # Store the in-article OOVs themselves
            self.art_oovs = [ex.article_oovs for ex in example_list]
            # Store the version of the enc_batch that uses the article OOV ids
            self.enc_batch_extend_vocab = np.zeros((self.batch_size, max_enc_seq_len), dtype=np.int32)
            for i, ex in enumerate(example_list):
                self.enc_batch_extend_vocab[i, :] = ex.enc_inp_extend_vocab[:]

    def init_decoder_seq(self, example_list):
        # Pad the inputs and targets
        for ex in example_list:
            ex.pad_dec_seq(config.max_dec_steps, self.pad_id)

        # Initialize the numpy arrays.
        self.dec_batch = np.zeros((self.batch_size, config.max_dec_steps), dtype=np.int32)
        self.tgt_batch = np.zeros((self.batch_size, config.max_dec_steps), dtype=np.int32)
        self.dec_padding_mask = np.zeros((self.batch_size, config.max_dec_steps), dtype=np.float32)
        self.dec_lens = np.zeros((self.batch_size), dtype=np.int32)

        # Fill in the numpy arrays
        for i, ex in enumerate(example_list):
            self.dec_batch[i, :] = ex.dec_inp[:]
            self.tgt_batch[i, :] = ex.tgt[:]
            self.dec_lens[i] = ex.dec_len
            for j in range(ex.dec_len):
                self.dec_padding_mask[i][j] = 1

    def store_orig_strings(self, example_list):
        self.original_articles = [ex.original_article for ex in example_list]  # list of lists
        self.original_abstracts = [ex.original_abstract for ex in example_list]  # list of lists
        self.original_abstracts_sents = [ex.original_abstract_sents for ex in example_list]  # list of list of lists


class Batcher(object):
    BATCH_QUEUE_MAX = 100  # max number of batches the batch_queue can hold

    def __init__(self, vocab, data_path, batch_size, single_pass, mode):
        self._vocab = vocab
        self._data_path = data_path
        self.batch_size = batch_size
        self.single_pass = single_pass
        self.mode = mode

        # Initialize a queue of Batches waiting to be used, and a queue of Examples waiting to be batched
        self._batch_queue = queue.Queue(self.BATCH_QUEUE_MAX)
        self._example_queue = queue.Queue(self.BATCH_QUEUE_MAX * self.batch_size)

        # Different settings depending on whether we're in single_pass mode or not
        if single_pass:
            self._num_example_q_threads = 1  # just one thread, so we read through the dataset just once
            self._num_batch_q_threads = 1    # just one thread to batch examples
            self._bucketing_cache_size = 1   # only load one batch's worth of examples before bucketing
            self._finished_reading = False   # this will tell us when we're finished reading the dataset
        else:
            self._num_example_q_threads = 1  # num threads to fill example queue
            self._num_batch_q_threads = 1    # num threads to fill batch queue
            self._bucketing_cache_size = 1   # how many batches-worth of examples to load into cache before bucketing

        # Start the threads that load the queues
        self._example_q_threads = []
        for _ in range(self._num_example_q_threads):
            self._example_q_threads.append(Thread(target=self.fill_example_queue))
            self._example_q_threads[-1].daemon = True
            self._example_q_threads[-1].start()
        self._batch_q_threads = []
        for _ in range(self._num_batch_q_threads):
            self._batch_q_threads.append(Thread(target=self.fill_batch_queue))
            self._batch_q_threads[-1].daemon = True
            self._batch_q_threads[-1].start()

        # Start a thread that watches the other threads and restarts them if they're dead
        if not single_pass:                   # We don't want a watcher in single_pass mode because the threads shouldn't run forever
            self._watch_thread = Thread(target=self.watch_threads)
            self._watch_thread.daemon = True
            self._watch_thread.start()

    def next_batch(self):
        # If the batch queue is empty, print a warning
        if self._batch_queue.qsize() == 0:
            logging.warning(
                'Bucket input queue is empty when calling next_batch. Bucket queue size: %i, Input queue size: %i',
                self._batch_queue.qsize(), self._example_queue.qsize())
            if self.single_pass and self._finished_reading:
                logging.info("Finished reading dataset in single_pass mode.")
                return None

        batch = self._batch_queue.get()  # get the next Batch
        return batch

    def fill_example_queue(self):
        example_generator = self.example_generator(self._data_path, self.single_pass)
        input_gen = self.pair_generator(example_generator)

        while True:
            try:
                (article,
                 abstract) = input_gen.__next__()  # read the next example from file. article and abstract are both strings.
            except StopIteration:  # if there are no more examples:
                logging.info("The example generator for this example queue filling thread has exhausted data.")
                if self.single_pass:
                    logging.info(
                        "single_pass mode is on, so we've finished reading dataset. This thread is stopping.")
                    self._finished_reading = True
                    break
                else:
                    raise Exception("single_pass mode is off but the example generator is out of data; error.")

            abstract_sentences = [sent.strip() for sent in utils.abstract2sents(
                abstract)]  # Use the <s> and </s> tags in abstract to get a list of sentences.
            example = Example(article, abstract_sentences, self._vocab)
            self._example_queue.put(example)

    def fill_batch_queue(self):
        while True:
            if self.mode == 'decode':
                # beam search decode mode single example repeated in the batch
                ex = self._example_queue.get()
                b = [ex for _ in range(self.batch_size)]
                self._batch_queue.put(Batch(b, self._vocab, self.batch_size))
            else:
                # Get bucketing_cache_size-many batches of Examples into a list, then sort
                inputs = []
                for _ in range(self.batch_size * self._bucketing_cache_size):
                    inputs.append(self._example_queue.get())
                inputs = sorted(inputs, key=lambda inp: inp.enc_len, reverse=True)  # sort by length of encoder sequence

                # Group the sorted Examples into batches, optionally shuffle the batches, and place in the batch queue.
                batches = []
                for i in range(0, len(inputs), self.batch_size):
                    batches.append(inputs[i:i + self.batch_size])
                if not self.single_pass:
                    shuffle(batches)
                for b in batches:  # each b is a list of Example objects
                    self._batch_queue.put(Batch(b, self._vocab, self.batch_size))

    def watch_threads(self):
        while True:
            logging.info(
                'Bucket queue size: %i, Input queue size: %i',
                self._batch_queue.qsize(), self._example_queue.qsize())

            time.sleep(60)
            for idx, t in enumerate(self._example_q_threads):
                if not t.is_alive():  # if the thread is dead
                    logging.error('Found example queue thread dead. Restarting.')
                    new_t = Thread(target=self.fill_example_queue)
                    self._example_q_threads[idx] = new_t
                    new_t.daemon = True
                    new_t.start()
            for idx, t in enumerate(self._batch_q_threads):
                if not t.is_alive():  # if the thread is dead
                    logging.error('Found batch queue thread dead. Restarting.')
                    new_t = Thread(target=self.fill_batch_queue)
                    self._batch_q_threads[idx] = new_t
                    new_t.daemon = True
                    new_t.start()

    def pair_generator(self, example_generator):
        while True:
            e = example_generator.__next__()  # e is a tf.Example
            try:
                article_text = e.features.feature['article'].bytes_list.value[
                    0]  # the article text was saved under the key 'article' in the data files
                abstract_text = e.features.feature['abstract'].bytes_list.value[
                    0]  # the abstract text was saved under the key 'abstract' in the data files
            except ValueError:
                logging.error('Failed to get article or abstract from example')
                continue
            if len(article_text) == 0:  # See https://github.com/abisee/pointer-generator/issues/1
<<<<<<< HEAD
                logging.warning('Found an example with empty article text. Skipping it.')
=======
                # logging.warning('Found an example with empty article text. Skipping it.')
>>>>>>> a4e5b872
                continue
            else:
                yield (article_text, abstract_text)

    def example_generator(self, data_path, single_pass):
        while True:
            filelist = glob.glob(data_path)  # get the list of datafiles
            assert filelist, ('Error: Empty filelist at %s' % data_path)  # check filelist isn't empty
            if single_pass:
                filelist = sorted(filelist)
            else:
                random.shuffle(filelist)
            for f in filelist:
                reader = open(f, 'rb')
                while True:
                    len_bytes = reader.read(8)
                    if not len_bytes: break  # finished reading this file
                    str_len = struct.unpack('q', len_bytes)[0]
                    example_str = struct.unpack('%ds' % str_len, reader.read(str_len))[0]
                    yield example_pb2.Example.FromString(example_str)
            if single_pass:
                print("example_generator completed reading all datafiles. No more data.")
                break<|MERGE_RESOLUTION|>--- conflicted
+++ resolved
@@ -358,11 +358,6 @@
                 logging.error('Failed to get article or abstract from example')
                 continue
             if len(article_text) == 0:  # See https://github.com/abisee/pointer-generator/issues/1
-<<<<<<< HEAD
-                logging.warning('Found an example with empty article text. Skipping it.')
-=======
-                # logging.warning('Found an example with empty article text. Skipping it.')
->>>>>>> a4e5b872
                 continue
             else:
                 yield (article_text, abstract_text)

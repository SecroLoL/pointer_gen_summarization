--- conflicted
+++ resolved
@@ -155,12 +155,8 @@
     running_avg_loss = min(running_avg_loss, 12)  # clip
     
     with summary_writer.as_default():
-<<<<<<< HEAD
-        tf.summary.scalar('running_avg_loss/deacy=%.2f' % decay, running_avg_loss, step=step)
-=======
         tf.summary.scalar('running_avg_loss/decay=%.2f' % decay, running_avg_loss, step=step)
 
->>>>>>> a4e5b872
     return running_avg_loss
 
 

"""
This script evaluates the similarity between two sets of texts using the SBERT model.
"""
from sentence_transformers import SentenceTransformer, util
import os
import argparse

def evaluate_sbert_scores(text1, text2):
    # Load pre-trained SBERT model
    model = SentenceTransformer('paraphrase-MiniLM-L6-v2')

    # Encode the texts
    embedding1 = model.encode(text1, convert_to_tensor=True)
    embedding2 = model.encode(text2, convert_to_tensor=True)

    # Compute cosine similarity score
    cosine_score = util.pytorch_cos_sim(embedding1, embedding2)

    # Extract the score (single value)
    score = cosine_score.item()

    return score


def evaluate_directories(dir1, dir2):
    scores = {}
    model = SentenceTransformer('paraphrase-MiniLM-L6-v2')

    for filename in os.listdir(dir1):
        filepath1 = os.path.join(dir1, filename)
        filepath2 = os.path.join(dir2, filename)

        if os.path.isfile(filepath1) and os.path.isfile(filepath2):
            with open(filepath1, 'r', encoding='utf-8') as file1, open(filepath2, 'r', encoding='utf-8') as file2:
                text1 = file1.read()
                text2 = file2.read()

                # Encode the texts
                embedding1 = model.encode(text1, convert_to_tensor=True)
                embedding2 = model.encode(text2, convert_to_tensor=True)

                # Compute cosine similarity score
                cosine_score = util.pytorch_cos_sim(embedding1, embedding2)

                # Extract the score (single value)
                score = cosine_score.item()

                scores[filename] = score

    return scores


def average_score(scores):
    if not scores:
        return 0.0
    total_score = sum(scores.values())
    average = total_score / len(scores)
    return average

if __name__ == "__main__":

    parser = argparse.ArgumentParser(description="Evaluate SBERT similarity between texts in two directories.")
<<<<<<< HEAD
    parser.add_argument('--generated_dir', type=str, required=True, help="Directory containing generated summaries")
    parser.add_argument('--reference_dir', type=str, required=True, help="Directory containing reference summaries")
=======
    parser.add_argument('--ref_dir', type=str, help="Directory containing reference summaries.")
    parser.add_argument('--dec_dir', type=str, help="Directory containing decoded summaries.")
>>>>>>> 506ed493
    args = parser.parse_args()

    scores = evaluate_directories(args.generated_dir, args.reference_dir)
    avg_score = average_score(scores)

    print(f"Average SBERT similarity score: {avg_score:.4f}")
<|MERGE_RESOLUTION|>--- conflicted
+++ resolved
@@ -60,13 +60,8 @@
 if __name__ == "__main__":
 
     parser = argparse.ArgumentParser(description="Evaluate SBERT similarity between texts in two directories.")
-<<<<<<< HEAD
     parser.add_argument('--generated_dir', type=str, required=True, help="Directory containing generated summaries")
     parser.add_argument('--reference_dir', type=str, required=True, help="Directory containing reference summaries")
-=======
-    parser.add_argument('--ref_dir', type=str, help="Directory containing reference summaries.")
-    parser.add_argument('--dec_dir', type=str, help="Directory containing decoded summaries.")
->>>>>>> 506ed493
     args = parser.parse_args()
 
     scores = evaluate_directories(args.generated_dir, args.reference_dir)
